--- conflicted
+++ resolved
@@ -254,7 +254,6 @@
 func (s *s3ApiHandler) handleObjectRequest(writer http.ResponseWriter, request *http.Request) {
 	ctx := GetProxyContext(request)
 
-<<<<<<< HEAD
 	if request.Method == "GET" || request.Method == "HEAD" {
 		newReq, err := ctx.newSubrequest(request.Method, s.path, http.NoBody, request, "s3api")
 		if err != nil {
@@ -269,7 +268,6 @@
 		return
 	}
 
-=======
 	if request.Method == "DELETE" {
 		newReq, err := ctx.newSubrequest("DELETE", s.path, http.NoBody, request, "s3api")
 		if err != nil {
@@ -305,8 +303,8 @@
 			return
 		}
 	}
->>>>>>> 07011484
-	// If we didn't get to anything, then return no implemented
+
+  // If we didn't get to anything, then return no implemented
 	srv.SimpleErrorResponse(writer, http.StatusNotImplemented, "Not Implemented")
 }
 
